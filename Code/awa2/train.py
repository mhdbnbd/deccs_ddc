--- conflicted
+++ resolved
@@ -4,11 +4,7 @@
 import torch.nn.functional as F
 
 
-<<<<<<< HEAD
-def train_autoencoder(dataloader, model, use_gpu, num_epochs=8):
-=======
 def train_autoencoder(dataloader, model, use_gpu, num_epochs=2):
->>>>>>> e746f460
     """
     Train the autoencoder model.
 
