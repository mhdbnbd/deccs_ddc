--- conflicted
+++ resolved
@@ -4,11 +4,7 @@
 import torch.nn.functional as F
 
 
-<<<<<<< HEAD
-def train_autoencoder(dataloader, model, use_gpu, num_epochs=100):
-=======
 def train_autoencoder(dataloader, model, use_gpu, num_epochs=4):
->>>>>>> ba8885a2
     """
     Train the autoencoder model.
 
@@ -43,11 +39,7 @@
         epoch_loss = running_loss / len(dataloader)
         print(f'Epoch [{epoch + 1}/{num_epochs}], Loss: {epoch_loss:.4f}')
 
-<<<<<<< HEAD
-def train_constrained_autoencoder(dataloader, model, use_gpu, num_epochs=100):
-=======
 def train_constrained_autoencoder(dataloader, model, use_gpu, num_epochs=4):
->>>>>>> ba8885a2
     device = torch.device('cuda' if use_gpu and torch.cuda.is_available() else 'cpu')
     model.to(device)
     criterion = nn.MSELoss()
